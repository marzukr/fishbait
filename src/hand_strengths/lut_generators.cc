--- conflicted
+++ resolved
@@ -74,16 +74,10 @@
   return showdown_lut;
 }  // ShowdownLUT()
 
-<<<<<<< HEAD
 nda::matrix<uint32_t> EHS_LUT(const uint32_t lut_size, const uint32_t buckets,
     const uint32_t simulation_cards, const uint32_t iso_round,
     deck::Indexer* isocalc, const std::vector<ShowdownStrength>& showdown_lut,
     const bool verbose) {
-=======
-utils::Matrix<uint32_t> EHS_LUT(const uint64_t lut_size, const uint32_t buckets,
-    const uint32_t simulation_cards, const uint32_t iso_round, Indexer* isocalc,
-    const std::vector<ShowdownStrength>& showdown_lut, const bool verbose) {
->>>>>>> c7fc2503
 
   const uint32_t simulation_size = deck::CardCombinations::N_Choose_K(
       52 - (7 - simulation_cards), simulation_cards);
@@ -135,11 +129,7 @@
     std::cout << "Generating Preflop LUT..." << std::endl;
   }
 
-<<<<<<< HEAD
   const uint32_t lut_size = deck::kUniqueHands;
-=======
-  const uint64_t lut_size = kUniqueHands;
->>>>>>> c7fc2503
   const uint32_t buckets = 50;
   const uint32_t simulation_size = 5;
   const uint32_t iso_round = 0;
