// Copyright 2021 Marzuk Rashid

#ifndef SRC_CLUSTERING_K_MEANS_H_
#define SRC_CLUSTERING_K_MEANS_H_

#include <iostream>
#include <memory>
#include <random>
#include <cassert>
#include <algorithm>
#include <utility>
#include <vector>
#include <cmath>
#include <cstdint>
#include <iomanip>

#include "utils/matrix.h"
#include "utils/combination_matrix.h"
#include "utils/vector_view.h"
#include "utils/random.h"
#include "utils/timer.h"

namespace clustering {

template <typename T, template<class, class> class Distance>
class KMeans {
 public:
  enum InitProc { PlusPlus, RandomSum, RandomProb };

  explicit KMeans(uint32_t k)
      : k_(k), clusters_(nullptr), assignments_(nullptr), loss_(INFINITY) {}
  KMeans(uint32_t k, std::unique_ptr<utils::Matrix<double>> initial_clusters)
      : k_(k), clusters_(std::move(initial_clusters)), assignments_(nullptr),
        loss_(INFINITY) {}

  void MultipleRestarts(const utils::Matrix<T>& data, uint32_t restarts,
                        InitProc initializer = PlusPlus, bool verbose = false,
                        int32_t seed = -1) {
    // Variables to store the clustering with the lowest loss
    std::unique_ptr<utils::Matrix<double>> clusters(nullptr);
    std::unique_ptr<std::vector<uint32_t>> assignments(nullptr);
    double loss = INFINITY;

    // Random number generator to generate seeds
    utils::Random rng(seed);
    std::uniform_int_distribution<> seed_gen(0, 65535);

    // Repeat the clustering the specified number of times
    for (uint32_t t = 0; t < restarts; ++t) {
      if (verbose) {
        std::cout << "starting trial " << t << std::endl;
      }

      // Set the starting clusters
      switch (initializer) {
        case PlusPlus:
          InitPlusPlus(data, verbose, seed_gen(rng()));
          break;
        case RandomSum:
          RandomSumInit(data, seed_gen(rng()));
          break;
        case RandomProb:
          RandomProbInit(data, seed_gen(rng()));
          break;
      }  // switch (initializer)

      // Run kmeans until convergence
      Elkan(data, verbose, seed_gen(rng()));

      // If the new clustering is better than the best one so far, replace it
      if (loss_ < loss) {
        loss = loss_;
        clusters = std::move(clusters_);
        assignments = std::move(assignments_);
      }
    }  // for t

    // Set the instance variables to the best clustering found
    loss_ = loss;
    clusters_ = std::move(clusters);
    assignments_ = std::move(assignments);
  }  // MultipleRestarts()

  /*
    @brief Run kmeans clustering with Elkan's algorithm

    @param data The data points to cluster.
    @param verbose Print diagnostics information.
    @param seed Seed to use for assigning empty clusters and initializing
      clusters if they are not already initialized.
  */
  void Elkan(const utils::Matrix<T>& data, bool verbose = false,
             int32_t seed = -1) {
    std::unique_ptr<utils::Matrix<double>> clusters(nullptr);
    if (clusters_ == nullptr) {
      InitPlusPlus(data, verbose, seed);
    }
    clusters = std::make_unique<utils::Matrix<double>>(*clusters_);
    double loss = INFINITY;

    // Initialize the lower bounds of the distance between x and every
    // cluster to 0
    utils::Matrix<double> lower_bounds(data.n(), k_, 0);

    // Compute and store the distance between each cluster and every
    // other cluster
    utils::CombinationMatrix<double> cluster_dists(k_);
    for (uint32_t c1 = 0; c1 < k_; ++c1) {
      for (uint32_t c2 = c1 + 1; c2 < k_; ++c2) {
        cluster_dists(c1, c2) = Distance<double, double>::Compute(
            (*clusters)(c1), (*clusters)(c2));
      }
    }

    // An array to keep track of 1/2 the distance to the shortest other cluster
    // from each cluster
    std::vector<double> half_min_cluster_dists(k_);

    // Compute the assignments for each point (the closest cluster) using
    // lemma 1 to avoid redudant distance computation, and store the distance
    // to the closest cluster as the upper bound for each point.
    std::vector<double> upper_bounds(data.n());
    std::vector<bool> upper_bound_loose(data.n(), true);
    auto assignments = std::make_unique<std::vector<uint32_t>>(data.n());
    for (uint32_t x = 0; x < data.n(); ++x) {
      (*assignments)[x] = 0;
      upper_bounds[x] = Distance<T, double>::Compute(data(x), (*clusters)(0));
      lower_bounds(x, 0) = upper_bounds[x];

      uint32_t& c = (*assignments)[x];
      for (uint32_t cprime = 1; cprime < k_; ++cprime) {
        // If this cluster might be closer than the current closest from
        // lemma 1, then calculate the distance to this cluster. Also set the
        // lower bound of the distance between x and this cluster to the
        // distance we just calculated

        if (cluster_dists(c, cprime)/2 < upper_bounds[x]) {
          double x_cprime_dist = Distance<T, double>::Compute(
              data(x), (*clusters)(cprime));
          lower_bounds(x, cprime) = x_cprime_dist;

          // If this cluster is the closest cluster we have encountered so far,
          // assign x to this cluster and set the upper bound of x to the
          // distance between this cluster and x
          if (x_cprime_dist < upper_bounds[x]) {
            (*assignments)[x] = cprime;
            upper_bounds[x] = x_cprime_dist;
          }
        }
      }  // for c
      upper_bound_loose[x] = false;
    }  // for x

    // Initialize random number generator for filling empty clusters
    utils::Random rng(seed);
    std::uniform_real_distribution<> std_unif(0.0, 1.0);

    if (verbose) {
      std::cout << "initialized data structures";
      std::cout << std::endl;
    }

    bool converged = false;
    uint32_t iteration = 0;
    utils::Timer t;
    while (!converged) {
      // Step 1
      // For all centers c and c', compute the distance between them
      for (uint32_t c1 = 0; c1 < k_; ++c1) {
        for (uint32_t c2 = c1 + 1; c2 < k_; ++c2) {
          cluster_dists(c1, c2) = Distance<double, double>::Compute(
              (*clusters)(c1), (*clusters)(c2));
        }
      }
      // From each cluster, compute and store 1/2 the distance to the nearest
      // other cluster
      for (uint32_t c1 = 0; c1 < k_; ++c1) {
        bool uninitialized = true;
        for (uint32_t c2 = 0; c2 < k_; ++c2) {
          if (c1 == c2) continue;
          if (uninitialized) {
            half_min_cluster_dists[c1] = cluster_dists(c1, c2)/2;
            uninitialized = false;
          } else {
            half_min_cluster_dists[c1] = std::min(cluster_dists(c1, c2)/2,
                                                  half_min_cluster_dists[c1]);
          }
        }
      }
      t.StopAndReset("step 1");

      // Step 3
      for (uint32_t x = 0; x < data.n(); ++x) {
        uint32_t& c_x = (*assignments)[x];

        // Step 2
        if (upper_bounds[x] <= half_min_cluster_dists[c_x]) continue;

        for (uint32_t c = 0; c < k_; ++c) {
          // Step 3(i)
          if (c == c_x) continue;

          // Step 3(ii)
          if (upper_bounds[x] <= lower_bounds(x, c)) continue;

          // Step 3(iii)
          if (upper_bounds[x] <= cluster_dists(c_x, c)/2) continue;

          // Step 3a
          if (upper_bound_loose[x]) {
            upper_bounds[x] = Distance<T, double>::Compute(data(x),
                                                           (*clusters)(c_x));
            lower_bounds(x, c_x) = upper_bounds[x];
            upper_bound_loose[x] = false;
          }

          // Step 3b
          if (upper_bounds[x] > lower_bounds(x, c) ||
              upper_bounds[x] > cluster_dists(c_x, c)/2) {
            double x_c_dist = Distance<T, double>::Compute(data(x),
                                                           (*clusters)(c));
            lower_bounds(x, c) = x_c_dist;
            if (x_c_dist < upper_bounds[x]) {
              c_x = c;
              upper_bounds[x] = x_c_dist;
            }
          }
        }  // for c
      }  // for x
      t.StopAndReset("step 2,3");

      // Step 4
      // First, sum the data points assigned to each cluster
      auto means = std::make_unique<utils::Matrix<double>>(k_, data.m(), 0);
      std::vector<uint32_t> cluster_counts(k_, 0);
      for (uint32_t x = 0; x < data.n(); ++x) {
        uint32_t c = (*assignments)[x];
        means->AddToRow(c, data(x));
        cluster_counts[c] += 1;
      }
      // Find any empty clusters
      std::vector<uint32_t> empty_clusters;
      for (uint32_t c = 0; c < k_; ++c) {
        if (cluster_counts[c] == 0) {
          empty_clusters.push_back(c);
        }
      }
      // If there are empty clusters, fill them with the kmeans++ algorithm
      if (empty_clusters.size() > 0) {
        if (verbose) {
          std::cout << "empty clusters: " << empty_clusters.size() << std::endl;
        }
        // Calculate the squared distances between each point and it's assigned
        // cluster, and the sum of those distances. These values are needed for
        // kmeans++.
        std::vector<double> squared_dists(data.n());
        double squared_sum = 0;
        for (uint32_t x = 0; x < data.n(); ++x) {
          squared_dists[x] = upper_bounds[x] * upper_bounds[x];
          squared_sum += squared_dists[x];
        }

        // Fill each empty cluster by selecting a point with kmeans++, removing
        // that point from its current cluster, then adding it to the empty
        // cluster.
        for (uint32_t i = 0; i < empty_clusters.size(); ++i) {
          double selection = std_unif(rng());
          uint32_t x = InitPlusPlusIter(
            data, &squared_dists, &squared_sum, selection);
          uint32_t old_c = (*assignments)[x];
          uint32_t new_c = empty_clusters[i];

          means->SubtractFromRow(old_c, data(x));
          means->AddToRow(new_c, data(x));

          cluster_counts[old_c] += -1;
          cluster_counts[new_c] += 1;
        }
      }
      means->Divide(utils::VectorView(cluster_counts));
      t.StopAndReset("step 4");

      // Step 5
      std::vector<double> cluster_to_means(k_);
      for (uint32_t c = 0; c < k_; ++c) {
        cluster_to_means[c] = Distance<double, double>::Compute((*clusters)(c),
                                                                (*means)(c));
        for (uint32_t x = 0; x < data.n(); ++x) {
          lower_bounds(x, c) = std::max(lower_bounds(x, c)-cluster_to_means[c],
                                        0.0);
        }
      }
      t.StopAndReset("step 5");

      // Step 6
      for (uint32_t x = 0; x < data.n(); ++x) {
        uint32_t c_x = (*assignments)[x];
        upper_bounds[x] = upper_bounds[x] + cluster_to_means[c_x];
        upper_bound_loose[x] = true;
      }
      t.StopAndReset("step 6");

      // Step 7
      converged = (*clusters) == (*means);
      clusters = std::move(means);
<<<<<<< HEAD
      loss_ = ComputeLoss(data, *clusters, *assignments);
      t.StopAndReset("step 7");
=======
      loss = ComputeLoss(data, *clusters, *assignments);
>>>>>>> b472b889

      iteration += 1;
      if (verbose) {
        std::cout << "computed iteration " << iteration;
        std::cout << ", converged: " << converged << std::endl;
<<<<<<< HEAD
        std::cout << std::setprecision(17) << loss_ << std::endl;
=======
        std::cout.precision(17);
        std::cout << loss << std::endl;
>>>>>>> b472b889
      }
    }  // while !converged

    // Update the clusters, assignments, and loss.
    clusters_ = std::move(clusters);
    assignments_ = std::move(assignments);
    loss_ = loss;
  }  // Elkan()

  /*
    @brief Initialize clusters with the kmeans++ algorithm

    @param data The data points to select from.
    @param verbose Print diagnostics information.
    @param seed Seed to use for the random number generation.
  */
  void InitPlusPlus(const utils::Matrix<T>& data, bool verbose = false,
                    int32_t seed = -1) {
    utils::Random rng(seed);
    std::uniform_real_distribution<> std_unif(0.0, 1.0);

    // Array to store the squared distances to the nearest cluster. Initially
    // filled with ones so all points are equally likely to be chosen as the
    // first cluster
    std::vector<double> squared_dists(data.n(), INFINITY);
    double squared_sum = data.n();

    std::vector<uint32_t> clusters(k_);

    // Assign each cluster
    for (uint32_t c = 0; c < k_; ++c) {
      double selection = std_unif(rng());
      clusters[c] = InitPlusPlusIter(data, &squared_dists, &squared_sum,
                                     selection);
      if (verbose) {
        std::cout << "assigned cluster " << c;
        std::cout << ": " << clusters[c] << std::endl;
      }
    }  // for c

    // Copy the values of the cluster data points into a new Matrix
    auto filled_clusters = std::make_unique<utils::Matrix<double>>(
        k_, data.m());
    for (uint32_t c = 0; c < k_; ++c) {
      filled_clusters->template SetRow<T>(c, data(clusters[c]));
    }
    clusters_ = std::move(filled_clusters);
  }  // InitPlusPlus()

  void RandomSumInit(const utils::Matrix<T>& data, int32_t seed = -1) {
    T row_sum = 0;
    for (uint32_t j = 0; j < data.m(); ++j) {
      row_sum += data(0, j);
    }

    utils::Random rng(seed);
    std::uniform_int_distribution<uint32_t> choose_bucket(0, data.m() - 1);
    std::uniform_real_distribution<double> choose_amount(0.0, row_sum + 1);

    auto clusters = std::make_unique<utils::Matrix<double>>(k_, data.m());

    // Assign each cluster
    for (uint32_t c = 0; c < k_; ++c) {
      double sum_remaining = row_sum;
      while (sum_remaining > 0) {
        uint32_t bucket = choose_bucket(rng());
        double amount = choose_amount(rng());
        if (amount > sum_remaining) {
          amount = sum_remaining;
        }
        (*clusters)(c, bucket) += amount;
        sum_remaining -= amount;
      }  // while sum_remaining > 0
    }  // for c

    clusters_ = std::move(clusters);
  }  // RandomSumInit()

  void RandomProbInit(const utils::Matrix<T>& data, int32_t seed = -1) {
    utils::Random rng(seed);
    std::uniform_real_distribution<double> choose_amount(0.0, 1.0);

    auto clusters = std::make_unique<utils::Matrix<double>>(k_, data.m());

    // Assign each cluster
    for (uint32_t c = 0; c < k_; ++c) {
      for (uint32_t j = 0; j < data.m(); ++j) {
        (*clusters)(c, j) = choose_amount(rng());
      }  // for j
    }  // for c

    clusters_ = std::move(clusters);
  }  // RandomProbInit()

  const utils::Matrix<double>* clusters() const {
    return clusters_.get();
  }

  const std::vector<uint32_t>* assignments() const {
    return assignments_.get();
  }

  double loss() const {
    return loss_;
  }

 private:
  /*
    @brief Run one iteration of the kmeans++ algorithm

    @param data The data points to select from.
    @param squared_dists The squared distances between each point and the
      closest cluster. Set all values to INFINITY if this is the first
      iteration.
    @param squared_sum The sum of the squared distances.
    @param selection A randomly selected number on the interval [0,1).

    @returns Index of the point in data that is selected to be the new cluster.
  */
  uint32_t InitPlusPlusIter(const utils::Matrix<T>& data,
                            std::vector<double>* squared_dists,
                            double* squared_sum,
                            double selection) {
    uint32_t new_cluster = 0;

    // Select the next cluster based on the D^2 probability distribution
    double cumulative_probability = 0;
    for (uint32_t x = 0; x < data.n(); ++x) {
      // If this is the first iteration, give every point equal probability
      if ((*squared_dists)[x] == INFINITY) {
        cumulative_probability += 1.0 / data.n();
      } else {
        assert(squared_sum != 0);
        cumulative_probability += (*squared_dists)[x] / *squared_sum;
      }

      if (selection < cumulative_probability) {
        new_cluster = x;
        break;
      }
    }

    // For all points that are closer to the new cluster than their
    // previously assigned cluster, update squared_dists to reflect the
    // squared distance from that point to the new cluster. Also update
    // squared_sum as we go along.
    *squared_sum = 0;
    for (uint32_t x = 0; x < data.n(); ++x) {
      double new_dist = Distance<T, T>::Compute(data(new_cluster), data(x));
      double new_sq_dist = std::pow(new_dist, 2);
      if (new_sq_dist < (*squared_dists)[x]) {
        (*squared_dists)[x] = new_sq_dist;
      }
      *squared_sum += (*squared_dists)[x];
    }

    return new_cluster;
  }  // InitPlusPlusIter()

  double ComputeLoss(const utils::Matrix<T>& data,
                     const utils::Matrix<double>& clusters,
                     const std::vector<uint32_t>& assignments) {
    double squared_sum = 0;
    for (uint32_t x = 0; x < data.n(); ++x) {
      uint32_t c_x = assignments[x];
      double dist_to_cluster = Distance<T, double>::Compute(data(x),
                                                            clusters(c_x));
      squared_sum += std::pow(dist_to_cluster, 2);
    }
    return squared_sum/data.n();
  }  // ComputeLoss()

  const uint32_t k_;
  std::unique_ptr<utils::Matrix<double>> clusters_;
  std::unique_ptr<std::vector<uint32_t>> assignments_;
  double loss_;
};  // KMeans

}  // namespace clustering

#endif  // SRC_CLUSTERING_K_MEANS_H_<|MERGE_RESOLUTION|>--- conflicted
+++ resolved
@@ -303,23 +303,14 @@
       // Step 7
       converged = (*clusters) == (*means);
       clusters = std::move(means);
-<<<<<<< HEAD
-      loss_ = ComputeLoss(data, *clusters, *assignments);
+      loss = ComputeLoss(data, *clusters, *assignments);
       t.StopAndReset("step 7");
-=======
-      loss = ComputeLoss(data, *clusters, *assignments);
->>>>>>> b472b889
 
       iteration += 1;
       if (verbose) {
         std::cout << "computed iteration " << iteration;
         std::cout << ", converged: " << converged << std::endl;
-<<<<<<< HEAD
-        std::cout << std::setprecision(17) << loss_ << std::endl;
-=======
-        std::cout.precision(17);
-        std::cout << loss << std::endl;
->>>>>>> b472b889
+        std::cout << std::setprecision(17) << loss << std::endl;
       }
     }  // while !converged
 
